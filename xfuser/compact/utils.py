import torch
import torch.distributed as dist
from xfuser.prof import Profiler
from enum import Enum
from xfuser.compact.patchpara.df_utils import PatchConfig
import os

ALLOW_DEPRECATED = os.environ.get("COMPACT_ALLOW_DEPRECATED", "0") == "1"

class COMPACT_COMPRESS_TYPE(Enum):
    """
    Enumeration of compression types for compact communication.

    SPARSE: Uses top-k sparsity to compress tensors
    QUANT: Uses quantization to compress tensors
    HYBRID: Combines topk sparsity and quantization for compression
    """

    WARMUP = "warmup"
    SPARSE = "sparse"
    BINARY = "binary"
    INT2 = "int2"
    IDENTITY = "identity"  # go thorugh the entire pipeline, but no compression
    LOW_RANK = "low-rank"


class CompactConfig:

    def __init__(
        self,
        enabled: bool = False,
        override_with_patch_gather_fwd: bool = False,
        patch_gather_fwd_config: PatchConfig = None,
        compress_func: callable = None,
        sparse_ratio=None,
        comp_rank=None,
        residual: int = 0,
        ef: bool = False,
        simulate: bool = False,
        log_stats: bool = False,
        check_consist: bool = False,
        fastpath: bool = False,
        quantized_cache: bool = False,
        cache_low_rank_dim: int | None = None,
        ref_activation_path: str | None = None,
        dump_activations: bool = False,
        calc_total_error: bool = False,
        delta_decay_factor: float | None = None
    ):
        """
        Initialize compression settings.
        Args:
            enabled (bool): Enable/disable compression.
            compress_func (callable): (layer_idx, step) -> compress_type, step starts from 0.
            residual (int): 0: no residual, 1: 1st order residual, 2: 2nd order residual.
            ef (bool): Enable/disable EF compression.
            simulate (bool): Enable/disable simulation compression.
            log_stats (bool): Enable/disable logging of compression stats.
            quantized_cache (bool): Enable quantization for base tensor in CompactCache.
            low_rank_dim (int | None): Dimension for low-rank cache compression of delta_base. None or 0 disables it.
            ref_activation_path (str | None): Path for dumping/loading reference activations.
            dump_activations (bool): If True and path is set, dump activations.
            calc_total_error (bool): If True and path is set, calculate error against reference.
            delta_decay_factor (float): Decay factor applied to delta_base in 2nd order residual.
        """
        self.enabled = enabled
        self.compress_func = compress_func
        self.sparse_ratio = sparse_ratio
        self.comp_rank = comp_rank
        assert residual in [0, 1, 2]
        self.compress_residual = residual
        self.error_feedback = ef
        self.simulate_compress = simulate
        # STATS related
        self.log_compress_stats = log_stats
        self.check_cache_consistency = check_consist
        self.fastpath = fastpath
        # Cache behavior flags
        self.quantized_cache = quantized_cache
        self.cache_low_rank_dim = cache_low_rank_dim
        # Updated attributes
        self.ref_activation_path = ref_activation_path
        self.dump_activations = dump_activations
        self.calc_total_error = calc_total_error
        self.delta_decay_factor = delta_decay_factor
        
        self.override_with_patch_gather_fwd = override_with_patch_gather_fwd
        self.patch_gather_fwd_config = patch_gather_fwd_config
        
        assert cache_low_rank_dim is None, "deprecated"
        assert self.quantized_cache is False, "deprecated"
        # assert self.compress_residual != 2, "deprecated"
        
        # Add assertion to prevent simultaneous dump and calc
        assert not (self.dump_activations and self.calc_total_error), \
            "Cannot dump activations and calculate total error in the same run. Set one to False."

        if residual == 2:
            assert ef, "2nd order compression requires error feedback enabled."
        if self.fastpath:
            assert ef, "Fastpath requires error feedback enabled."
            assert not simulate, "Fastpath does not support simulation."
        
        if self.override_with_patch_gather_fwd:
            assert self.patch_gather_fwd_config is not None, "patch_gather_fwd_config must be set if override_with_patch_gather_fwd is True"
        else:
            assert self.patch_gather_fwd_config is None, "patch_gather_fwd_config must be None if override_with_patch_gather_fwd is False"


from xfuser.compact.compress_quantize import quantize_int8, dequantize_int8
from xfuser.compact.compress_lowrank import subspace_iter


class CompactCache:
    def __init__(self, quantize=False):
        self.quantize = quantize
        self.base = {}
        self.delta_base = {}
        if quantize:
            assert ALLOW_DEPRECATED
        self.passed_count = 0

    # @Profiler.prof_func("compact.CompactCache.put")
    def put(self, key, base, delta_base):
        # Quantize base if needed
        if self.quantize:
            base = quantize_int8(base)
<<<<<<< HEAD
            
        from xfuser.compact.main import compact_get_step
        from xfuser.collector.collector import collect
        if "k" in key:
            collect(base, "kbase", compact_get_step(), int(key.split("-")[0]))
        elif "v" in key:
            collect(base, "vbase", compact_get_step(), int(key.split("-")[0]))
        
        if key in self.base:
            self.base[key].copy_(base)
        else:
            self.base[key] = base
=======
        self.base[key] = base
>>>>>>> 456ae2e3

        # Compress or store delta_base
        if delta_base is not None:
            self.delta_base[key] = delta_base
        else:
            self.delta_base[key] = None

    # @Profiler.prof_func("compact.CompactCache.get_base")
    def get_base(self, key):
        base = self.base.get(key, None)
        if self.quantize:
            if base is not None:
                base = dequantize_int8(*base)
        return base

    # @Profiler.prof_func("compact.CompactCache.get_delta_base") 
    def get_delta_base(self, key):
        # Retrieve stored item for delta_base
        stored_item = self.delta_base.get(key, None)
        return stored_item

    def check_consistency(self, group=None):
        """
        Checks cache consistency for all keys across all GPUs in the specified group.
        Args:
            group: Optional process group to check consistency within. If None, uses the default world group.
        """
        if group is None:
            group = dist.group.WORLD
        world_size = dist.get_world_size(group)
        if world_size <= 1:
            return # No need for consistency check with a single process
        # Iterate through all keys present in the local cache
        # Assumes all ranks have the same keys
        for key in sorted(self.base.keys()):
            local_base = self.get_base(key)
            # Reconstruct/retrieve delta_base before checking
            local_delta_base = self.get_delta_base(key)

            # Flatten and concatenate tensors if they exist
            tensors_to_check = []
            if local_base is not None:
                tensors_to_check.append(local_base.flatten())
            if local_delta_base is not None:
                tensors_to_check.append(local_delta_base.flatten())
            
            if tensors_to_check:
                # Concatenate all tensors into a single flat tensor
                combined_tensor = torch.cat(tensors_to_check)
                tensor_to_reduce = combined_tensor.clone().detach().float()
                dist.all_reduce(tensor_to_reduce, op=dist.ReduceOp.SUM, group=group)
                average_tensor = tensor_to_reduce / world_size
                assert torch.allclose(combined_tensor.float(), average_tensor, atol=1e-3), f'Inconsistent cache at key {key}, max diff: {torch.max(torch.abs(combined_tensor.float() - average_tensor)):.6f}'
        self.passed_count += 1


def get_emoji():
    import random
    emojis = [
        "☝️ 😅",
        "👊🤖🔥",
        "🙏 🙏 🙏",
        "🐳🌊🐚",
        "☘️ ☘️ 🍀",
        "🎊🎉🎆",
        "🌇🌆🌃",
        "🍾🍾🍾",
        "🅰  🅲  🅲  🅴  🅿  🆃  🅴  🅳",
        "🖼️ 🖌️ 🎨",
        "🐳  🅲  🅾  🅼  🅿  🅰  🅲  🆃",
        "╰(*°▽°*)╯",
        "ヾ(≧▽≦*)o",
        "⚡️ 🔗 ⚡️",
        "💾 ➡️ 🚀"
    ]
    return random.choice(emojis)<|MERGE_RESOLUTION|>--- conflicted
+++ resolved
@@ -125,23 +125,16 @@
         # Quantize base if needed
         if self.quantize:
             base = quantize_int8(base)
-<<<<<<< HEAD
-            
+        # if key in self.base:
+        #     self.base[key] = base
+        # else:
+        self.base[key] = base
         from xfuser.compact.main import compact_get_step
         from xfuser.collector.collector import collect
         if "k" in key:
             collect(base, "kbase", compact_get_step(), int(key.split("-")[0]))
         elif "v" in key:
             collect(base, "vbase", compact_get_step(), int(key.split("-")[0]))
-        
-        if key in self.base:
-            self.base[key].copy_(base)
-        else:
-            self.base[key] = base
-=======
-        self.base[key] = base
->>>>>>> 456ae2e3
-
         # Compress or store delta_base
         if delta_base is not None:
             self.delta_base[key] = delta_base
