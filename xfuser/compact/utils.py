import torch
import torch.distributed as dist
from xfuser.prof import Profiler
from enum import Enum
from xfuser.compact.patchpara.df_utils import PatchConfig

class COMPACT_COMPRESS_TYPE(Enum):
    """
    Enumeration of compression types for compact communication.

    SPARSE: Uses top-k sparsity to compress tensors
    QUANT: Uses quantization to compress tensors
    HYBRID: Combines topk sparsity and quantization for compression
    """

    WARMUP = "warmup"
    SPARSE = "sparse"
    BINARY = "binary"
    INT2 = "int2"
    IDENTITY = "identity"  # go thorugh the entire pipeline, but no compression
    LOW_RANK = "low-rank"


class CompactConfig:

    def __init__(
        self,
        enabled: bool = False,
        override_with_patch_gather_fwd: bool = False,
        patch_gather_fwd_config: PatchConfig = None,
        compress_func: callable = None,
        sparse_ratio=None,
        comp_rank=None,
        residual: int = 0,
        ef: bool = False,
        simulate: bool = False,
        log_stats: bool = False,
        check_consist: bool = False,
        fastpath: bool = False,
        quantized_cache: bool = False,
        cache_low_rank_dim: int | None = None,
        ref_activation_path: str | None = None,
        dump_activations: bool = False,
        calc_total_error: bool = False,
        delta_decay_factor: float | None = None
    ):
        """
        Initialize compression settings.
        Args:
            enabled (bool): Enable/disable compression.
            compress_func (callable): (layer_idx, step) -> compress_type, step starts from 0.
            residual (int): 0: no residual, 1: 1st order residual, 2: 2nd order residual.
            ef (bool): Enable/disable EF compression.
            simulate (bool): Enable/disable simulation compression.
            log_stats (bool): Enable/disable logging of compression stats.
            quantized_cache (bool): Enable quantization for base tensor in CompactCache.
            low_rank_dim (int | None): Dimension for low-rank cache compression of delta_base. None or 0 disables it.
            ref_activation_path (str | None): Path for dumping/loading reference activations.
            dump_activations (bool): If True and path is set, dump activations.
            calc_total_error (bool): If True and path is set, calculate error against reference.
            delta_decay_factor (float): Decay factor applied to delta_base in 2nd order residual.
        """
        self.enabled = enabled
        self.compress_func = compress_func
        self.sparse_ratio = sparse_ratio
        self.comp_rank = comp_rank
        assert residual in [0, 1, 2]
        self.compress_residual = residual
        self.error_feedback = ef
        self.simulate_compress = simulate
        # STATS related
        self.log_compress_stats = log_stats
        self.check_cache_consistency = check_consist
        self.fastpath = fastpath
        # Cache behavior flags
        self.quantized_cache = quantized_cache
        self.cache_low_rank_dim = cache_low_rank_dim
        # Updated attributes
        self.ref_activation_path = ref_activation_path
        self.dump_activations = dump_activations
        self.calc_total_error = calc_total_error
        self.delta_decay_factor = delta_decay_factor
        
        self.override_with_patch_gather_fwd = override_with_patch_gather_fwd
        self.patch_gather_fwd_config = patch_gather_fwd_config
        
        assert cache_low_rank_dim is None, "deprecated"
        assert self.quantized_cache is False, "deprecated"
        # assert self.compress_residual != 2, "deprecated"
        
        # Add assertion to prevent simultaneous dump and calc
        assert not (self.dump_activations and self.calc_total_error), \
            "Cannot dump activations and calculate total error in the same run. Set one to False."

        if residual == 2:
            assert ef, "2nd order compression requires error feedback enabled."
        if self.fastpath:
            assert ef, "Fastpath requires error feedback enabled."
            assert not simulate, "Fastpath does not support simulation."
        
        if self.override_with_patch_gather_fwd:
            assert self.patch_gather_fwd_config is not None, "patch_gather_fwd_config must be set if override_with_patch_gather_fwd is True"
        else:
            assert self.patch_gather_fwd_config is None, "patch_gather_fwd_config must be None if override_with_patch_gather_fwd is False"


from xfuser.compact.compress_quantize import quantize_int8, dequantize_int8
from xfuser.compact.compress_lowrank import subspace_iter


class CompactCache:
    def __init__(self, quantize=False, low_rank_dim=None):
        self.quantize = quantize
        self.low_rank_dim = low_rank_dim
        self.base = {}
        self.delta_base = {}
        self.passed_count = 0
        self.subspace_iters = 2
        assert self.low_rank_dim is None, "deprecated"

    # @Profiler.prof_func("compact.CompactCache.put")
    def put(self, key, base, delta_base):
        # Quantize base if needed
        if self.quantize:
            base = quantize_int8(base)
<<<<<<< HEAD
            
        from xfuser.compact.main import compact_get_step
        from xfuser.collector.collector import collect
        if "k" in key:
            collect(base, "kbase", compact_get_step(), int(key.split("-")[0]))
        elif "v" in key:
            collect(base, "vbase", compact_get_step(), int(key.split("-")[0]))
        
        if key in self.base:
            self.base[key].copy_(base)
        else:
            self.base[key] = base
=======
        # if key in self.base:
        #     self.base[key] = base
        # else:
        self.base[key] = base
>>>>>>> 8001b841

        # Compress or store delta_base
        if delta_base is not None:
            # Apply low-rank compression only if dim is a valid integer > 0 and < shape
            # if self.low_rank_dim is not None:
            #     assert self.low_rank_dim > 0 and self.low_rank_dim < min(delta_base.shape)
            #     U, V, _ = subspace_iter(
            #         delta_base,
            #         rank=self.low_rank_dim,
            #         num_iters=self.subspace_iters
            #     )
            #     self.delta_base[key] = (U, V)
            # else: # Store original tensor directly (if dim is None, 0, or >= shape)
            self.delta_base[key] = delta_base
        else:
            self.delta_base[key] = None

    # @Profiler.prof_func("compact.CompactCache.get_base")
    def get_base(self, key):
        base = self.base.get(key, None)
        if self.quantize:
            if base is not None:
                base = dequantize_int8(*base)
        return base

    # @Profiler.prof_func("compact.CompactCache.get_delta_base") 
    def get_delta_base(self, key):
        # Retrieve stored item for delta_base
        stored_item = self.delta_base.get(key, None)

        # if isinstance(stored_item, tuple):
        #     # Assumes tuple is (U, V) from compression
        #     factor_U, factor_V = stored_item
        #     return factor_U @ factor_V
        # else:
            # Handles Tensor, None, or unexpected types (returns stored_item which would be Tensor or None)
        return stored_item

    def check_consistency(self, group=None):
        """
        Checks cache consistency for all keys across all GPUs in the specified group.
        Args:
            group: Optional process group to check consistency within. If None, uses the default world group.
        """
        if group is None:
            group = dist.group.WORLD
        world_size = dist.get_world_size(group)
        if world_size <= 1:
            return # No need for consistency check with a single process
        # Iterate through all keys present in the local cache
        # Assumes all ranks have the same keys
        for key in sorted(self.base.keys()):
            local_base = self.get_base(key)
            # Reconstruct/retrieve delta_base before checking
            local_delta_base = self.get_delta_base(key)

            # Flatten and concatenate tensors if they exist
            tensors_to_check = []
            if local_base is not None:
                tensors_to_check.append(local_base.flatten())
            if local_delta_base is not None:
                tensors_to_check.append(local_delta_base.flatten())
            
            if tensors_to_check:
                # Concatenate all tensors into a single flat tensor
                combined_tensor = torch.cat(tensors_to_check)
                tensor_to_reduce = combined_tensor.clone().detach().float()
                dist.all_reduce(tensor_to_reduce, op=dist.ReduceOp.SUM, group=group)
                average_tensor = tensor_to_reduce / world_size
                assert torch.allclose(combined_tensor.float(), average_tensor, atol=1e-3), f'Inconsistent cache at key {key}, max diff: {torch.max(torch.abs(combined_tensor.float() - average_tensor)):.6f}'
        self.passed_count += 1


def get_emoji():
    import random
    emojis = [
        "☝️ 😅",
        "👊🤖🔥",
        "🙏 🙏 🙏",
        "🐳🌊🐚",
        "☘️ ☘️ 🍀",
        "🎊🎉🎆",
        "🌇🌆🌃",
        "🍾🍾🍾",
        "🅰  🅲  🅲  🅴  🅿  🆃  🅴  🅳",
        "🖼️ 🖌️ 🎨",
        "🐳  🅲  🅾  🅼  🅿  🅰  🅲  🆃",
        "╰(*°▽°*)╯",
        "ヾ(≧▽≦*)o",
        "⚡️ 🔗 ⚡️",
        "💾 ➡️ 🚀"
    ]
    return random.choice(emojis)<|MERGE_RESOLUTION|>--- conflicted
+++ resolved
@@ -123,7 +123,6 @@
         # Quantize base if needed
         if self.quantize:
             base = quantize_int8(base)
-<<<<<<< HEAD
             
         from xfuser.compact.main import compact_get_step
         from xfuser.collector.collector import collect
@@ -136,12 +135,6 @@
             self.base[key].copy_(base)
         else:
             self.base[key] = base
-=======
-        # if key in self.base:
-        #     self.base[key] = base
-        # else:
-        self.base[key] = base
->>>>>>> 8001b841
 
         # Compress or store delta_base
         if delta_base is not None:
