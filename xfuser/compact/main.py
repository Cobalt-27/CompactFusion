import torch
import torch.distributed as dist
from xfuser.compact.utils import (
    CompactConfig,
    CompactCache,
    COMPACT_COMPRESS_TYPE,
)
from xfuser.prof import Profiler
# from xfuser.modules.base_module import BaseModule
from xfuser.compact.stats import stats_log
import os
from xfuser.compact.slowpath import slowpath_compress, slowpath_decompress, sim_compress
"""
COMPACT: Activation Compression with Delta Transmission and Error Feedback

In diffusion models, activations change only slightly from one denoising step to the next.
Simply transmitting the full activations incures high redundancy.
Rather than transmitting full activations between nodes, 
we transmit only the difference (delta) between the current activation and a maintained baseline. 
This delta is highly compressible.

Our approach works as follows:
1. Compute the delta as the difference between the current activation and a cached baseline.
2. Compress and transmit the delta.
3. At the receiver, decompress the delta and add it to the baseline to reconstruct the activation.
4. Both sender and receiver update the baseline with the same reconstructed activation, so that any error is compensated in future.

This error feedback mechanism ensures that, over time, the compression errors do not accumulate,
leading to accurate reconstruction while significantly reducing communication overhead.
"""


def compact_init(config: CompactConfig):
    global _config
    _config = config
    global _cache
    _cache = CompactCache()
    global _step
    _step = None

def compact_hello():
    if dist.get_rank() == 0:
        print(f"🐳  Compact initialized")
        print(f"🟦  Compact enabled" if _config.enable_compress else "🟫  Compact disabled")
        if _config.enable_compress:
            print(f"🟦  Fastpath" if _config.fastpath else "🟫  No fastpath")
            print(f"🟦  Simulate compress" if _config.simulate_compress else "🟫  No simulate compress")
            print(f"🟦  Check Consistency" if _config.check_cache_consistency else "🟫  No check consistency")
            print(f"🟦  Dump Activations" if _config.dump_activations else "🟫  No dump activations")
            print(f"🟦  Calculate Total Error" if _config.calc_total_error else "🟫  No calculate total error")

def compact_config():
    return _config

def compact_set_step(step):
    global _step
    _step = step

def compact_get_step():
    global _step
    return _step


def compact_cache():
    return _cache


def compact_reset():
    global _cache
    _cache = CompactCache()
    from xfuser.compact.stats import stats_clear
    stats_clear()
    global _step
    _step = None


@Profiler.prof_func("compact._compress_fn")
def _compress_fn(x: torch.Tensor, compress_type: COMPACT_COMPRESS_TYPE):
    if _config.simulate_compress:
        # NOTE: if simulation enabled, directly return the simulated compress-then-decompress result
        return sim_compress(x, compress_type, _config.sparse_ratio, _config.comp_rank)

    return slowpath_compress(x, compress_type, rank=_config.comp_rank, sparse_ratio=_config.sparse_ratio)

            
@Profiler.prof_func("compact._decompress_fn")
def _decompress_fn(x: torch.Tensor, compress_type: COMPACT_COMPRESS_TYPE, shape: tuple):
    if _config.simulate_compress:
        return x.view(shape)  # no need for further decompression
    return slowpath_decompress(x, shape, compress_type, rank=_config.comp_rank, sparse_ratio=_config.sparse_ratio)

@Profiler.prof_func("compact.compact_compress")
def compact_compress(
    cache_key,
    x: torch.Tensor,
    compress_type: COMPACT_COMPRESS_TYPE,
    update_cache: bool = False,
):
    assert x.is_contiguous()
    assert _config.enable_compress
    original_shape = x.shape
    if len(x.shape) >= 4:
        x = x.view(-1, x.shape[-2] * x.shape[-1])
    elif len(x.shape) == 3:
        shape = (x.shape[0] * x.shape[1], x.shape[2])
        x = x.view(shape)
    assert x.ndim == 2
    # NOTE: reshaped to (N-token, channel)

    def cond_cache_put(key, val, delta):
        if update_cache:
            _cache.put(key, val, delta)

    if compress_type == COMPACT_COMPRESS_TYPE.WARMUP:
        if _config.fastpath:
            x_t = x.transpose(0, 1)
            base = _cache.get_base(cache_key)
            if base is None:
                cond_cache_put(cache_key, x_t, None)
            else:
                cond_cache_put(cache_key, x_t, x_t - base)
        else:
            if _config.compress_residual == 1:
                cond_cache_put(cache_key, x, None)
            elif _config.compress_residual == 2:
                base = _cache.get_base(cache_key)
                if base is None:
                    cond_cache_put(cache_key, x, None)
                else:
                    cond_cache_put(cache_key, x, x - base)
        return x.view(original_shape)
    else:
        if _config.fastpath:
            assert _config.compress_residual == 2 and compress_type == COMPACT_COMPRESS_TYPE.BINARY
            from xfuser.compact.fastpath import binary_quant_fastpath
            base = _cache.get_base(cache_key)
            delta_base = _cache.get_delta_base(cache_key)
            x_t = x.transpose(0, 1)
            q, scale, new_base, new_delta_base = binary_quant_fastpath(x_t, base, delta_base, update_cache, delta_decay_factor=0.5)
            if update_cache:
                _cache.put(cache_key, new_base, new_delta_base)
            q = q.view(torch.half).view(-1)
            scale = scale.view(-1)
            compressed = torch.cat([q, scale])
            if _config.log_compress_stats:
                stats_log().log(
                    cache_key, 
                    base.transpose(0, 1), 
                    delta_base.transpose(0, 1), 
                    x, # before_comp_activation
                    new_base.transpose(0, 1), # recv_activation (reconstructed base is logged here for fastpath)
                    compressed, 
                    _config.compress_residual,
                    ref_activation_path=_config.ref_activation_path,
                    dump_activations=_config.dump_activations,
                    calc_total_error=_config.calc_total_error
                )
        else:
            if _config.compress_residual == 0:
                compressed = _compress_fn(x, compress_type)
                if _config.log_compress_stats:
                    reconstructed_local = _decompress_fn(compressed, compress_type, x.shape)
                    # Pass config paths/flags to log function
                    stats_log().log(
                        cache_key, 
                        base=None, 
                        delta_base=None, 
                        before_comp_activation=x, 
                        recv_activation=reconstructed_local, 
                        compressed_tensor=compressed, 
                        compress_residual=_config.compress_residual,
                        ref_activation_path=_config.ref_activation_path,
                        dump_activations=_config.dump_activations,
                        calc_total_error=_config.calc_total_error
                    )
            elif _config.compress_residual == 1:
                base = _cache.get_base(cache_key)
                delta = x - base
                compressed = _compress_fn(delta, compress_type)
                recv_delta = _decompress_fn(compressed, compress_type, x.shape)
                reconstructed = base + recv_delta
                cond_cache_put(cache_key, reconstructed, None)
                if _config.log_compress_stats:
                    # Pass config paths/flags to log function
                    stats_log().log(
                        cache_key, 
                        base=base, 
                        delta_base=None, 
                        before_comp_activation=x, 
                        recv_activation=reconstructed, 
                        compressed_tensor=compressed, 
                        compress_residual=_config.compress_residual,
                        ref_activation_path=_config.ref_activation_path,
                        dump_activations=_config.dump_activations,
                        calc_total_error=_config.calc_total_error
                    )
            elif _config.compress_residual == 2:
                base = _cache.get_base(cache_key)
                delta_base = _cache.get_delta_base(cache_key)
                delta_delta = x - base - delta_base
                compressed = _compress_fn(delta_delta, compress_type)
                recv_delta_delta = _decompress_fn(compressed, compress_type, x.shape)
                new_base = base + delta_base + recv_delta_delta
                new_delta_base = delta_base + recv_delta_delta
                cond_cache_put(
                    cache_key,
                    new_base,
                    _decay_delta_base(new_delta_base),
                )
                if _config.log_compress_stats:
                    # Pass config paths/flags to log function
                    stats_log().log(
                        cache_key, 
                        base, 
                        delta_base, 
                        x, # before_comp_activation
                        new_base, # recv_activation 
                        compressed, 
                        _config.compress_residual,
                        ref_activation_path=_config.ref_activation_path,
                        dump_activations=_config.dump_activations,
                        calc_total_error=_config.calc_total_error
                    )
            else:
                raise ValueError("Invalid compress_residual value")
        return compressed
    raise RuntimeError("should not reach here")

def _decay_delta_base(delta_base):
<<<<<<< HEAD
    return delta_base * 0.3
=======
    return delta_base * _config.delta_decay_factor
>>>>>>> 7d155417

@Profiler.prof_func("compact.compact_decompress")
def compact_decompress(
    cache_key,
    compressed: torch.Tensor,
    compress_type: COMPACT_COMPRESS_TYPE,
    shape: tuple,
    update_cache: bool = False,
):
    assert _config.enable_compress
    original_shape = shape
    if len(shape) >= 4:
        # TODO: check tensor layout for all_gather
        dim_0 = 1
        for i in range(len(shape) - 2):
            dim_0 *= shape[i]
        shape = (dim_0, shape[-2] * shape[-1])
    elif len(shape) == 3:
        shape = (shape[0] * shape[1], shape[2])
    else:
        assert len(shape) == 2

    def cond_cache_put(key, val, delta):
        if update_cache:
            _cache.put(key, val, delta)

    if compress_type == COMPACT_COMPRESS_TYPE.WARMUP:
        val = compressed.view(shape)
        if _config.fastpath:
            base = _cache.get_base(cache_key)
            if base is None:
                cond_cache_put(cache_key, val.transpose(0, 1), None)
            else:
                cond_cache_put(cache_key, val.transpose(0, 1), val.transpose(0, 1) - base)
        else:
            if _config.compress_residual == 1:
                cond_cache_put(cache_key, val, None)
            elif _config.compress_residual == 2:
                base = _cache.get_base(cache_key)
                if base is None:
                    cond_cache_put(cache_key, val, None)
                else:
                    cond_cache_put(cache_key, val, val - base)
        return val.view(original_shape)
    else:
        if _config.fastpath:
            assert _config.compress_residual == 2 and compress_type == COMPACT_COMPRESS_TYPE.BINARY
            from xfuser.compact.fastpath import binary_dequant_fastpath
            numel = torch.prod(torch.tensor(shape, dtype=torch.int64)).item()
            channel_size = shape[-1]
            q = compressed[:numel // 16]
            scale = compressed[numel // 16:numel // 16 + channel_size].contiguous()
            q = q.view(torch.uint8).view(channel_size, -1).contiguous()

            reconstructed, new_delta_base = binary_dequant_fastpath(
                q,
                scale,
                _cache.get_base(cache_key),
                _cache.get_delta_base(cache_key),
                delta_decay_factor=0.5,
            )
            if update_cache:
                _cache.put(cache_key, reconstructed, new_delta_base)
            reconstructed = reconstructed.transpose(0, 1)
        else:
            if _config.compress_residual == 0:
                reconstructed = _decompress_fn(compressed, compress_type, shape)
            elif _config.compress_residual == 1:
                base = _cache.get_base(cache_key)
                recv_delta = _decompress_fn(compressed, compress_type, shape)
                reconstructed = base + recv_delta
                cond_cache_put(cache_key, reconstructed, None)
            elif _config.compress_residual == 2:
                base = _cache.get_base(cache_key)
                delta_base = _cache.get_delta_base(cache_key)
                recv_delta_delta = _decompress_fn(compressed, compress_type, shape)
                reconstructed = base + delta_base + recv_delta_delta
                new_delta_base = delta_base + recv_delta_delta
                cond_cache_put(cache_key, reconstructed, _decay_delta_base(new_delta_base))
            else:
                raise ValueError("Invalid compress_residual value")
        return reconstructed.view(original_shape)
    raise RuntimeError("should not reach here")
<|MERGE_RESOLUTION|>--- conflicted
+++ resolved
@@ -227,11 +227,7 @@
     raise RuntimeError("should not reach here")
 
 def _decay_delta_base(delta_base):
-<<<<<<< HEAD
-    return delta_base * 0.3
-=======
     return delta_base * _config.delta_decay_factor
->>>>>>> 7d155417
 
 @Profiler.prof_func("compact.compact_decompress")
 def compact_decompress(
