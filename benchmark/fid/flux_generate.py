--- conflicted
+++ resolved
@@ -37,13 +37,8 @@
     from xfuser.compact.utils import COMPACT_COMPRESS_TYPE
     COMPACT_METHOD = COMPACT_COMPRESS_TYPE.BINARY
     compact_config = CompactConfig(
-<<<<<<< HEAD
-        enabled=False,
-        compress_func=lambda layer_idx, step: COMPACT_METHOD if step >= 2 else COMPACT_COMPRESS_TYPE.WARMUP,
-=======
         enabled=True,
         compress_func=lambda layer_idx, step: COMPACT_METHOD if step >= 4 else COMPACT_COMPRESS_TYPE.WARMUP,
->>>>>>> 2db92d1d
         sparse_ratio=8,
         comp_rank=2,
         residual=1, # 0 for no residual, 1 for delta, 2 for delta-delta
@@ -91,11 +86,8 @@
     num_prompt_one_step = 1
     compact_hello()
     total_time = []
-<<<<<<< HEAD
-=======
     profiler = Profiler().instance()
     profiler.disable()
->>>>>>> 2db92d1d
     for j in range(0, _NUM_FID_CANDIDATE, num_prompt_one_step):
         start_time = time.time()
         compact_reset()
