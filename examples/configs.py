--- conflicted
+++ resolved
@@ -23,13 +23,7 @@
             config = _flux_patch_config()
         elif method == "ulysses":
             config = _disabled_config()
-<<<<<<< HEAD
-        elif method == "lowrank":
-            config = _flux_lowrank_config()
-    elif model_name == "pixart":
-=======
     elif model_name == "Pixart-alpha":
->>>>>>> 07af32c1
         if method == "binary":
             config = _pixart_binary_config()
         elif method == "lowrank12":
