import torch
import torch.distributed as dist
from packaging import version
from torch import distributed as dist

from pipefuser.logger import init_logger

logger = init_logger(__name__)

from typing import Union, Optional, List


HAS_LONG_CTX_ATTN = False
try:
    from yunchang import set_seq_parallel_pg

    HAS_LONG_CTX_ATTN = True
except ImportError:
    print("yunchang not found")
import os


def check_env():
    if version.parse(torch.version.cuda) < version.parse("11.3"):
        # https://docs.nvidia.com/deeplearning/nccl/user-guide/docs/usage/cudagraph.html
        raise RuntimeError("NCCL CUDA Graph support requires CUDA 11.3 or above")
    if version.parse(version.parse(torch.__version__).base_version) < version.parse(
        "2.2.0"
    ):
        # https://pytorch.org/blog/accelerating-pytorch-with-cuda-graphs/
        raise RuntimeError(
            "CUDAGraph with NCCL support requires PyTorch 2.2.0 or above. "
            "If it is not released yet, please install nightly built PyTorch with "
            "`pip3 install --pre torch torchvision torchaudio --index-url https://download.pytorch.org/whl/nightly/cu121`"
        )


def is_power_of_2(n: int) -> bool:
    return (n & (n - 1) == 0) and n != 0


class DistriConfig:
    def __init__(
        self,
        height: int = 1024,
        width: int = 1024,
        do_classifier_free_guidance: bool = True,
        split_batch: bool = True,
        pipefusion_degree: Optional[int] = None,
        dp_degree: Optional[int] = None,
        warmup_steps: int = 4,
        comm_checkpoint: int = 1,
        mode: str = "corrected_async_gn",
        use_cuda_graph: bool = True,
        parallelism: str = "patch",
        split_scheme: str = "row",
        batch_size: Optional[int] = None,
        pp_num_patch: int = 2,
        verbose: bool = False,
        use_resolution_binning: bool = True,
        attn_num: Optional[List[int]] = None,
        scheduler: str = "dpmsolver_multistep",
        ulysses_degree: int = 0,
    ):
        f"""
        Configurations for distributed diffusion inference.
        
        Args:
            height (int, optional): height of generation image. Defaults to 1024.
            width (int, optional): width of generation image. Defaults to 1024.
            do_classifier_free_guidance (bool, optional): use classifier_free_guidance. Defaults to True.
            split_batch (bool, optional): first split the batch and then apply other parallelism. Defaults to True.
            warmup_steps (int, optional): sync timestep for DistriFusion and PipeFusion. Defaults to 4.
            comm_checkpoint (int, optional): _description_. Defaults to 1.
            mode (str, optional): sync mode. Defaults to "corrected_async_gn".
            use_cuda_graph (bool, optional): use cuda graph to accelerate speed. Defaults to True.
            split_scheme (str, optional): how to split the image. Defaults to "row".
            batch_size (Optional[int], optional): batch size. Defaults to None.
            pp_num_patch (int, optional): patch number. Defaults to 2.
            verbose (bool, optional): verbose print. Defaults to False.
            use_resolution_binning (bool, optional): image resolution bin. Defaults to True.
            attn_num (Optional[List[int]], optional): num of attn. Defaults to None.
            scheduler (str, optional): scheduler (sampler) for diffusion. Defaults to "dpmsolver_multistep".
        """
        try:
            # Initialize the process group
            dist.init_process_group("nccl")
            # Get the rank and world_size
            self.rank = dist.get_rank()
            world_size = dist.get_world_size()
        except Exception as e:
            self.rank = 0
            world_size = 1
            logger.warning(
                f"Failed to initialize process group: {e}, falling back to single GPU"
            )
            assert split_batch is False

        assert is_power_of_2(world_size) or parallelism == "pipefusion"
        
        check_env()

        self.world_size = world_size
        self.height = height
        self.width = width
        self.do_classifier_free_guidance = do_classifier_free_guidance
        self.split_batch = split_batch
        self.warmup_steps = warmup_steps
        self.comm_checkpoint = comm_checkpoint
        self.mode = mode
        self.use_cuda_graph = use_cuda_graph
        self.batch_size = batch_size

        self.parallelism = parallelism
        self.split_scheme = split_scheme
        self.use_seq_parallel_attn = self.parallelism == "sequence"

        self.verbose = verbose
        self.use_resolution_binning = use_resolution_binning

        self.height = height
        self.width = width

        local_rank = local_rank = int(os.getenv("LOCAL_RANK", "0"))
        device = torch.device(f"cuda:{local_rank}")
        torch.cuda.set_device(device)
        self.device = device

        if do_classifier_free_guidance and split_batch:
            n_device_per_batch = world_size // 2
            if n_device_per_batch == 0:
                n_device_per_batch = 1
        else:
            n_device_per_batch = world_size

        self.n_device_per_batch = n_device_per_batch

        if do_classifier_free_guidance and split_batch and world_size >= 2:
            self.rank = self.rank % n_device_per_batch
            batch_idx = self.batch_idx()
            batch_parallel_groups = []
            for i in range(2):
                batch_parallel_groups.append(
                    dist.new_group(
                        list(range(i * n_device_per_batch, (i + 1) * n_device_per_batch))
                    )
                )
            self.local_batch_parallel_group = batch_parallel_groups[batch_idx]
            self.global_batch_parallel_groups = batch_parallel_groups

            dp_groups = []
            for i in range(world_size // 2):
                dp_groups.append(dist.new_group([i, i + n_device_per_batch]))
            self.local_dp_group = dp_groups[self.rank]
            self.global_dp_groups = dp_groups
        else:
<<<<<<< HEAD
            self.local_batch_parallel_group = dist.new_group()
            self.global_batch_parallel_groups = [self.local_batch_parallel_group]
            self.global_dp_groups = [
                dist.new_group([i]) for i in range(world_size)
            ]
            self.local_dp_group = self.global_dp_groups[self.rank]
=======
            self.batch_parallel_group = dist.new_group()
            self.batch_parallel_groups = [self.batch_parallel_group]
            self.dp_groups = [
                dist.new_group([i]) for i in range(world_size)
            ]
            self.dp_group = self.dp_groups[self.rank]
>>>>>>> 8dbe5b26

        self.pp_num_patch = pp_num_patch

        self.attn_num = attn_num
        self.scheduler = scheduler

        # pipeline variance
        self.num_inference_steps = None

        if self.use_seq_parallel_attn and HAS_LONG_CTX_ATTN:
            if ulysses_degree == 0:
                ulysses_degree = self.world_size
            ring_degree = self.world_size // ulysses_degree
            set_seq_parallel_pg(ulysses_degree, ring_degree, self.rank, self.world_size)

    # def _setup_pipefusion(
    #     self,
    #     *,
    #     pipeline_degree: Optional[int] = None,
    #     dp_degree: Optional[int] = None,
    # ):
    #     assert self.parallelism == "pipefusion", "Parallel mode must be pipefusion parallelism to setup pipefusion"
    #     if pipeline_degree is None and dp_degree is None:
    #         self.pipeline_degree = self.world_size
    #         self.dp_degree = 1
    #     elif pipeline_degree is None and dp_degree is not None:
    #         self.pipeline_degree = self.world_size // dp_degree
    #         self.dp_degree = dp_degree
    #     elif pipeline_degree is not None and dp_degree is None:
    #         self.pipeline_degree = pipeline_degree
    #         self.dp_degree = self.world_size // pipeline_degree
    #     else:
    #         assert pipeline_degree * dp_degree == self.world_sizw
    #         self.pipeline_degree = pipeline_degree
    #         self.dp_degree = dp_degree

    def batch_idx(self, rank: Optional[int] = None) -> int:
        if rank is None:
            rank = dist.get_rank()
        if self.do_classifier_free_guidance and self.split_batch:
            return 1 - int(rank < (self.world_size // 2))
        else:
            return 0  # raise NotImplementedError

    def split_idx(self, rank: Optional[int] = None) -> int:
        if rank is None:
            rank = dist.get_rank()
        return rank % self.n_device_per_batch


class PipelineParallelismCommManager:
    def __init__(self, distri_config: DistriConfig):
        self.distri_config = distri_config
        self.recv_buffer: Optional[Union[List[torch.Tensor], torch.Tensor]] = None
        self.send_shape: Optional[torch.Size] = None
        self.recv_shape: Optional[List[torch.Size]] = None
        self.send_req = None
        self.recv_req = None
        self.recv_queue = []
        self.dtype = None

        self.skip_shape: Optional[torch.Size] = None
        self.recv_skip_buffer: Optional[List[torch.Tensor]] = None
        self.recv_skip_queue = []
        self.recv_skip_req = None

        batch_world_size = dist.get_world_size()
        dp_world_size = 1
        self.batch_parallel_group = distri_config.local_batch_parallel_group
        self.dp_group = distri_config.local_dp_group

        if distri_config.local_batch_parallel_group is not None and distri_config.local_dp_group is not None:
            batch_world_size = dist.get_world_size(self.batch_parallel_group)
            dp_world_size = dist.get_world_size(self.dp_group)

        # create groups to avoid deadlock
        if batch_world_size == 2:
            groups = [
                [
                    dist.new_group(dist.get_process_group_ranks(distri_config.global_batch_parallel_groups[i])),
                    dist.new_group(dist.get_process_group_ranks(distri_config.global_batch_parallel_groups[i]))
                ] for i in range(dp_world_size)
            ]
            self.groups = groups[dist.get_rank(self.dp_group)]
        else:
            self.groups = None

        self.next_rank = dist.get_global_rank(
            self.batch_parallel_group, 
            (dist.get_rank(self.batch_parallel_group) + 1) % batch_world_size
        )
        self.prev_rank = dist.get_global_rank(
            self.batch_parallel_group, 
            (dist.get_rank(self.batch_parallel_group) - 1 + batch_world_size) % batch_world_size
        )
        self.skip_rank = dist.get_global_rank(
            self.batch_parallel_group,
            (batch_world_size - 1 - dist.get_rank(self.batch_parallel_group) + 2) % batch_world_size
        )

        self.extra_group = dist.new_group(dist.get_process_group_ranks(self.batch_parallel_group))


    def _creat_recv_buffer(self):
        distri_config = self.distri_config
        assert self.recv_shape is not None
        shape = list(self.recv_shape)
        shape[-2] = shape[-2] // distri_config.pp_num_patch
        self.recv_buffer = [
            torch.zeros(
                shape,
                dtype=self.dtype,
                device=distri_config.device,
            )
            for _ in range(distri_config.pp_num_patch)
        ]
        self.recv_buffer.append(
            torch.zeros(self.recv_shape, dtype=self.dtype, device=distri_config.device)
        )

    def send_shape_comm(self, tensor: torch.Tensor, is_extra=False) -> torch.Size:
        distri_config = self.distri_config
        shape = torch.tensor(
            tensor.shape, dtype=torch.int32, device=distri_config.device
        )
        dim = torch.tensor(len(shape), dtype=torch.int32, device=distri_config.device)
        dist.send(dim, dst=self.next_rank, group=self.extra_group if is_extra else self.batch_parallel_group)
        dist.send(
            shape, dst=self.next_rank, group=self.extra_group if is_extra else self.batch_parallel_group
        )
        return torch.Size(list(shape))

    def recv_shape_comm(self, is_extra=False) -> torch.Size:
        distri_config = self.distri_config
        dim = torch.tensor(0, dtype=torch.int32, device=distri_config.device)
        dist.recv(dim, src=self.prev_rank, group=self.extra_group if is_extra else self.batch_parallel_group)
        shape = torch.zeros(
            dim,
            dtype=torch.int32,
            device=distri_config.device,
        )
        dist.recv(
            shape, src=self.prev_rank, group=self.extra_group if is_extra else self.batch_parallel_group
        )
        return torch.Size(list(shape))

    def send_to_next(self, tensor: torch.Tensor, is_extra=False):
        self.send_shape_comm(tensor)
        dist.isend(
            tensor, dst=self.next_rank, group=self.extra_group if is_extra else self.batch_parallel_group
        )

    def recv_from_prev(
        self, dtype: Optional[torch.dtype] = None, is_extra=False
    ) -> torch.Size:
        shape = self.recv_shape_comm()
        tensor = torch.zeros(
            shape, dtype=dtype or self.dtype, device=self.distri_config.device
        )
        dist.recv(
            tensor, src=self.prev_rank, group=self.extra_group if is_extra else self.batch_parallel_group
        )
        return tensor

    def first_send_to_next(self, tensor: torch.Tensor):
        distri_config = self.distri_config
        if self.send_shape is None:
            self.send_shape = self.send_shape_comm(tensor)
        else:
            logger.warning(f"Send buffer is already initialized, skip sending shape.")

    def first_recv_from_prev(self, dtype: Optional[torch.dtype] = None):
        distri_config = self.distri_config
        if self.recv_buffer is None:
            self.recv_shape = self.recv_shape_comm()
            self.dtype = dtype
            self._creat_recv_buffer()
        else:
            logger.warning(f"Recv buffer is already initialized, skip receiving shape.")

    def isend_to_next(self, tensor: torch.Tensor):
        # logger.info(f"rank {self.distri_config.rank} is sending")
        tensor = tensor.contiguous()
        if self.send_shape is None:
            self.first_send_to_next(tensor)
        group = (
            self.groups[(self.distri_config.rank + 1) % 2]
            if self.groups is not None
            else self.batch_parallel_group
        )
        self.send_req = dist.isend(tensor, dst=self.next_rank, group=group)

    def _irecv_add_req(self):
        # if self.recv_req is not None and self.recv_req.is_completed():
        #     self.recv_req = None
        if self.recv_req is None and len(self.recv_queue) > 0:
            idx = self.recv_queue.pop(0)
            # logger.info(f"rank {self.distri_config.rank} is receiving {idx}")
            group = (
                self.groups[self.distri_config.rank % 2]
                if self.groups is not None
                else self.batch_parallel_group
            )
            if idx is None:
                self.recv_req = dist.irecv(
                    self.recv_buffer[-1], src=self.prev_rank, group=group
                )
            else:
                self.recv_req = dist.irecv(
                    self.recv_buffer[idx], src=self.prev_rank, group=group
                )

    def irecv_from_prev(
        self, dtype: Optional[torch.dtype] = None, idx: Optional[int] = None
    ):
        if self.recv_buffer is None:
            self.first_recv_from_prev(dtype)
        self.recv_queue.append(idx)
        self._irecv_add_req()

    def get_data(self, idx: Optional[int] = None) -> torch.Tensor:
        if self.recv_req is not None:
            # logger.info(f"rank {self.distri_config.rank} : idx {idx} {self.recv_queue}")
            self.recv_req.wait()
            self.recv_req = None
            self._irecv_add_req()

        # logger.info(f"rank {self.distri_config.rank} is getting {idx}")
        if idx is None:
            return self.recv_buffer[-1]
        else:
            return self.recv_buffer[idx]
    
    def first_send_to_skip(self, tensor: torch.Tensor, is_extra=False):
        distri_config = self.distri_config
        if self.skip_shape is None:
            shape = torch.tensor(
                tensor.shape, dtype=torch.int32, device=distri_config.device
            )
            dim = torch.tensor(len(shape), dtype=torch.int32, device=distri_config.device)
            dist.send(dim, dst=self.skip_rank, group=self.extra_group if is_extra else self.batch_parallel_group)
            dist.send(
                shape, dst=self.skip_rank, group=self.extra_group if is_extra else self.batch_parallel_group
            )
            self.skip_shape = torch.Size(list(shape))
        else:
            logger.warning(f"Skip buffer is already initialized, skip sending skip shape.")
    
    def send_to_skip(self, tensor: torch.Tensor, is_extra=False):
        tensor = tensor.contiguous()
        if self.skip_shape is None:
            self.first_send_to_skip(tensor, is_extra)
        dist.isend(
            tensor, dst=self.skip_rank, group=self.extra_group if is_extra else self.batch_parallel_group
        )
        # print("send_to_skip: ", tensor.shape, ", rank:", self.distri_config.rank, "to", self.skip_rank)
    
    def first_recv_from_skip(self, dtype: Optional[torch.dtype] = None, is_extra=False):
        distri_config = self.distri_config
        if self.recv_skip_buffer is None:
            dim = torch.tensor(0, dtype=torch.int32, device=distri_config.device)
            dist.recv(dim, src=self.skip_rank, group=self.extra_group if is_extra else self.batch_parallel_group)
            shape = torch.zeros(
                dim,
                dtype=torch.int32,
                device=distri_config.device,
            )
            dist.recv(
                shape, src=self.skip_rank, group=self.extra_group if is_extra else self.batch_parallel_group
            )
            self.skip_shape = torch.Size(list(shape))
            self.dtype = dtype
            
            shape = list(self.skip_shape)
            shape[-2] = shape[-2] // distri_config.pp_num_patch
            self.recv_skip_buffer = [
                torch.zeros(
                    shape,
                    dtype=self.dtype,
                    device=distri_config.device,
                )
                for _ in range(distri_config.pp_num_patch)
            ]
            self.recv_skip_buffer.append(
                torch.zeros(self.skip_shape, dtype=self.dtype, device=distri_config.device)
            )
        else:
            logger.warning(f"Recv skip buffer is already initialized, skip receiving skip shape.")
    
    def _irecv_skip_add_req(self, is_extra=False):
        if self.recv_skip_req is None and len(self.recv_skip_queue) > 0:
            idx = self.recv_skip_queue.pop(0)
            if idx is None:
                self.recv_skip_req = dist.irecv(
                    self.recv_skip_buffer[-1], src=self.skip_rank, group=self.extra_group if is_extra else self.batch_parallel_group
                )
            else:
                self.recv_skip_req = dist.irecv(
                    self.recv_skip_buffer[idx], src=self.skip_rank, group=self.extra_group if is_extra else self.batch_parallel_group
                )
    
    def recv_from_skip(
        self, dtype: Optional[torch.dtype] = None, idx: Optional[int] = None, is_extra=False
    ):
        if self.recv_skip_buffer is None:
            self.first_recv_from_skip(dtype, is_extra)
        self.recv_skip_queue.append(idx)
        self._irecv_skip_add_req(is_extra)
            
    def get_skip_data(self, idx: Optional[int] = None, is_extra=False) -> torch.Tensor:
        if self.recv_skip_req is not None:
            self.recv_skip_req.wait()
            # print("finish, recv_from_skip, rank:", self.distri_config.rank)
            self.recv_skip_req = None
            self._irecv_skip_add_req(is_extra)

        if idx is None:
            return self.recv_skip_buffer[-1]
        else:
            return self.recv_skip_buffer[idx]


class PatchParallelismCommManager:
    def __init__(self, distri_config: DistriConfig):
        self.distri_config = distri_config

        self.torch_dtype = None
        self.numel = 0
        self.numel_dict = {}

        self.buffer_list = None

        self.starts = []
        self.ends = []
        self.shapes = []

        self.idx_queue = []

        self.handles = None

    def register_tensor(
        self,
        shape: Union[tuple[int, ...], list[int]],
        torch_dtype: torch.dtype,
        layer_type: str = None,
    ) -> int:
        if self.torch_dtype is None:
            self.torch_dtype = torch_dtype
        else:
            assert self.torch_dtype == torch_dtype
        self.starts.append(self.numel)
        numel = 1
        for dim in shape:
            numel *= dim
        self.numel += numel
        if layer_type is not None:
            if layer_type not in self.numel_dict:
                self.numel_dict[layer_type] = 0
            self.numel_dict[layer_type] += numel

        self.ends.append(self.numel)
        self.shapes.append(shape)
        return len(self.starts) - 1

    def create_buffer(self):
        distri_config = self.distri_config
        if distri_config.rank == 0 and distri_config.verbose:
            print(
                f"Create buffer with {self.numel / 1e6:.3f}M parameters for {len(self.starts)} tensors on each device."
            )
            for layer_type, numel in self.numel_dict.items():
                print(f"  {layer_type}: {numel / 1e6:.3f}M parameters")

        self.buffer_list = [
            torch.empty(
                self.numel, dtype=self.torch_dtype, device=self.distri_config.device
            )
            for _ in range(self.distri_config.n_device_per_batch)
        ]
        self.handles = [None for _ in range(len(self.starts))]

    def get_buffer_list(self, idx: int) -> list[torch.Tensor]:
        buffer_list = [
            t[self.starts[idx] : self.ends[idx]].view(self.shapes[idx])
            for t in self.buffer_list
        ]
        return buffer_list

    def communicate(self):
        distri_config = self.distri_config
        start = self.starts[self.idx_queue[0]]
        end = self.ends[self.idx_queue[-1]]
        tensor = self.buffer_list[distri_config.split_idx()][start:end]
        buffer_list = [t[start:end] for t in self.buffer_list]
        handle = dist.all_gather(
            buffer_list, tensor, group=self.distri_config.local_batch_parallel_group, async_op=True
        )
        for i in self.idx_queue:
            self.handles[i] = handle
        self.idx_queue = []

    def enqueue(self, idx: int, tensor: torch.Tensor):
        distri_config = self.distri_config
        if idx == 0 and len(self.idx_queue) > 0:
            self.communicate()
        assert len(self.idx_queue) == 0 or self.idx_queue[-1] == idx - 1
        self.idx_queue.append(idx)
        self.buffer_list[distri_config.split_idx()][
            self.starts[idx] : self.ends[idx]
        ].copy_(tensor.flatten())

        if len(self.idx_queue) == distri_config.comm_checkpoint:
            self.communicate()

    def clear(self):
        if len(self.idx_queue) > 0:
            self.communicate()
        if self.handles is not None:
            for i in range(len(self.handles)):
                if self.handles[i] is not None:
                    self.handles[i].wait()
                    self.handles[i] = None<|MERGE_RESOLUTION|>--- conflicted
+++ resolved
@@ -154,21 +154,13 @@
             self.local_dp_group = dp_groups[self.rank]
             self.global_dp_groups = dp_groups
         else:
-<<<<<<< HEAD
             self.local_batch_parallel_group = dist.new_group()
             self.global_batch_parallel_groups = [self.local_batch_parallel_group]
             self.global_dp_groups = [
                 dist.new_group([i]) for i in range(world_size)
             ]
             self.local_dp_group = self.global_dp_groups[self.rank]
-=======
-            self.batch_parallel_group = dist.new_group()
-            self.batch_parallel_groups = [self.batch_parallel_group]
-            self.dp_groups = [
-                dist.new_group([i]) for i in range(world_size)
-            ]
-            self.dp_group = self.dp_groups[self.rank]
->>>>>>> 8dbe5b26
+
 
         self.pp_num_patch = pp_num_patch
 
